--- conflicted
+++ resolved
@@ -9,11 +9,7 @@
 
 from RAiDER.models.weatherModel import WeatherModel
 from RAiDER.logger import *
-<<<<<<< HEAD
-from RAiDER.utilFcns import writeWeatherVars2NETCDF4
-=======
 from RAiDER.ioFcns import write
->>>>>>> b2fe1024
 
 def Model():
     return MERRA2()
@@ -117,9 +113,7 @@
         h = ds['H'][time_ind, ml_min:(ml_max + 1), lat_min_ind:(lat_max_ind + 1), lon_min_ind:(lon_max_ind + 1)][0]
 
         try:
-<<<<<<< HEAD
-            writeWeatherVars2NETCDF4(self, lats, lons, h, q, p, t, outName=out)
-=======
+            #writeWeatherVars2NETCDF4(self, lats, lons, h, q, p, t, outName=out)
             write(
                     {
                         'lats': lats,
@@ -134,7 +128,7 @@
                     outName = out
                     attrs = {'Projection': self._proj}
                 )
->>>>>>> b2fe1024
+
         except Exception:
             logger.exception("Unable to save weathermodel to file")
 
