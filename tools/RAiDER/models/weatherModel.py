import datetime
import logging
import os
from abc import ABC, abstractmethod

import h5py
import numpy as np
from pyproj import CRS, Transformer

from RAiDER import constants as const
from RAiDER import utilFcns as util
from RAiDER.constants import Zenith
from RAiDER.delayFcns import _integrateLOS, interpolate2, make_interpolator
from RAiDER.interpolate import interpolate_along_axis
from RAiDER.interpolator import fillna3D
from RAiDER.losreader import getLookVectors
from RAiDER.logger import *
from RAiDER.makePoints import makePoints3D
from RAiDER.models import plotWeather as plots
from RAiDER.utilFcns import lla2ecef, robmax, robmin


class WeatherModel(ABC):
    '''
    Implement a generic weather model for getting estimated SAR delays
    '''

    def __init__(self):
        # Without these two lines, logging.debug won't work. It is a bit weird but it works out so far.
        import cdsapi
        c = cdsapi.Client(verify=0)
        
        # Initialize model-specific constants/parameters
        self._k1 = None
        self._k2 = None
        self._k3 = None
        self._humidityType = 'q'
        self._a = []
        self._b = []

        self._model_file_type = 'h5'
        self.files = None

        self._lon_res = None
        self._lat_res = None
        self._x_res = None
        self._y_res = None

        self._classname = None
        self._dataset = None
        self._model_level_type = 'ml'
        self._valid_range = (datetime.date(1900, 1, 1),)  # Tuple of min/max years where data is available.
        self._lag_time = datetime.timedelta(days=30)  # Availability lag time in days
        self._time = None

        # Define fixed constants
        self._R_v = 461.524
        self._R_d = 287.053
        self._g0 = const._g0  # gravity constant
        self._zmin = const._ZMIN  # minimum integration height
        self._zmax = const._ZREF  # max integration height
        self._proj = None

        # setup data structures
        self._levels = []
        self._xs = np.empty((1, 1, 1))  # Use generic x/y/z instead of lon/lat/height
        self._ys = np.empty((1, 1, 1))
        self._zs = np.empty((1, 1, 1))

        self._lats = None
        self._lons = None

        self._p = None
        self._q = None
        self._rh = None
        self._t = None
        self._e = None
        self._wet_refractivity = None
        self._hydrostatic_refractivity = None
        self._wet_ztd = None
        self._hydrostatic_ztd = None
        self._svp = None

    def __str__(self):
        string = '\n'
        string += '======Weather Model class object=====\n'
        string += 'Number of points in Lon/Lat = {}/{}\n'.format(*self._p.shape[:2])
        string += 'Total number of grid points (3D): {}\n'.format(np.prod(self._p.shape))
        string += 'Latitude resolution: {}\n'.format(self._lat_res)
        string += 'Longitude resolution: {}\n'.format(self._lon_res)
        string += 'Native projection: {}\n'.format(self._proj)
        string += 'ZMIN: {}\n'.format(self._zmin)
        string += 'ZMAX: {}\n'.format(self._zmax)
        string += 'Minimum/Maximum y: {: 4.2f}/{: 4.2f}\n'\
                  .format(robmin(self._ys), robmax(self._ys))
        string += 'Minimum/Maximum x: {: 4.2f}/{: 4.2f}\n'\
                  .format(robmin(self._xs), robmax(self._xs))
        string += 'Minimum/Maximum zs/heights: {: 10.2f}/{: 10.2f}\n'\
                  .format(robmin(self._zs), robmax(self._zs))
        string += '=====================================\n'
        string += 'k1 = {}\n'.format(self._k1)
        string += 'k2 = {}\n'.format(self._k2)
        string += 'k3 = {}\n'.format(self._k3)
        string += 'Humidity type = {}\n'.format(self._humidityType)
        string += '=====================================\n'
        string += 'Class name: {}\n'.format(self._classname)
        string += 'Dataset: {}\n'.format(self._dataset)
        string += '=====================================\n'
        string += 'A: {}\n'.format(self._a)
        string += 'B: {}\n'.format(self._b)
        return str(string)

    @abstractmethod
    def load_weather(self, *args, **kwargs):
        '''
        Placeholder method. Should be implemented in each weather model type class
        '''
        pass

    @abstractmethod
    def checkWeatherExtents(*args, **kwargs)
        '''
        Placeholder method. Should be implemented in each weather model type class
        '''
        pass

    @abstractmethod
    def _fetch(self, lats, lons, time, out):
        '''
        Placeholder method. Should be implemented in each weather model type class
        '''
        pass

    def Model(self):
        return self._Name

    def fetch(self, out, lats, lons, time):
        '''
        Checks the input datetime against the valid date range for the model and then
        calls the model _fetch routine
        '''
        self.checkTime(time)
        self._time = time
        self._fetch(lats, lons, time, out)

    def checkTime(self, time):
        '''
        Checks the time against the lag time and valid date range for the given model type
        '''
        logger.info(
            'Weather model %s is available from %s-%s',
            self.Model(), self._valid_range[0], self._valid_range[1]
        )
        if time < self._valid_range[0]:
            raise RuntimeError("Weather model {} is not available at {}".format(self.Model(), time))
        if self._valid_range[1] is not None:
            if self._valid_range[1] == 'Present':
                pass
            elif self._valid_range[1] < time:
                raise RuntimeError("Weather model {} is not available at {}".format(self.Model(), time))
        if time > datetime.datetime.utcnow() - self._lag_time:
            raise RuntimeError("Weather model {} is not available at {}".format(self.Model(), time))

    def load(self, *args, outLats=None, outLons=None, los=None, _zlevels=None, zref=None, **kwargs):
        '''
        Calls the load_weather method. Each model class should define a load_weather
        method appropriate for that class. 'args' should be one or more filenames.
        '''
        if zref is not None:
            self._zmax = zref
        self._checkWeatherExtents(*args, **kwargs)
        self.load_weather(*args, **kwargs)
        self._find_e()
        self._checkNotMaskedArrays()
        self._uniform_in_z(_zlevels=_zlevels)
        self._checkForNans()
        self._get_wet_refractivity()
        self._get_hydro_refractivity()
        self._adjust_grid(lats=outLats, lons=outLons)
        self._getZTD(los, zref)

    def plot(self, plotType='pqt', savefig=True):
        '''
        Plotting method. Valid plot types are 'pqt'
        '''
        if plotType == 'pqt':
            plot = plots.plot_pqt(self, savefig)
        elif plotType == 'wh':
            plot = plots.plot_wh(self, savefig)
        else:
            raise RuntimeError('WeatherModel.plot: No plotType named {}'.format(plotType))
        return plot

    def filename(self, outLoc = 'weather_files'):
        ''' Create a filename to store the weather model '''
        with contextlib.suppress(FileExistsError):
            os.mkdir(outLoc)
        file_fmt = self._getFileType()

        download_flag = True
        f = os.path.join(
            outLoc,
            '{}_{}.{}'.format(
                self.Model(),
                datetime.strftime(self._time, '%Y_%m_%d_T%H_%M_%S'),
                file_fmt
            )
        )
    
        logger.debug('Storing weather model at: %s', f)
    
        if os.path.exists(f):
            logger.warning('Weather model already exists, skipping download')
            download_flag = False
    
        self.files = [f]
        
    def getWetRefractivity(self):
        return self._wet_refractivity

    def getHydroRefractivity(self):
        return self._hydrostatic_refractivity

    def getProjection(self):
        '''
        Returns the native weather projection, which should be a pyproj object
        '''
        return self._proj

    def getPoints(self):
        return self._xs.copy(), self._ys.copy(), self._zs.copy()

    def getXY_gdal(self, filename):
        '''
        Pull the grid info (x,y) from a gdal-readable file
        '''
        from osgeo import gdal
        ds = gdal.Open(filename, gdal.GA_ReadOnly)
        xSize, ySize = ds.RasterXSize, ds.RasterYSize
        trans = ds.GetGeoTransform()
        del ds

        # make regular point grid
        pixelSizeX = trans[1]
        pixelSizeY = trans[5]
        eastOrigin = trans[0] + 0.5 * pixelSizeX
        northOrigin = trans[3] + 0.5 * pixelSizeY
        xArray = np.arange(eastOrigin, eastOrigin + pixelSizeX * xSize, pixelSizeX)
        yArray = np.arange(northOrigin, northOrigin + pixelSizeY * ySize, pixelSizeY)

        return xArray, yArray

    def _getZTD(self, los, zref=const._ZREF):
        '''
        Compute the full slant tropospheric delay for each weather model grid node, using the reference
        height zref
        '''
        if zref is None:
            zref = const._ZREF

        hgts = np.tile(self._zs.copy(), self._lats.shape[:2] + (1,))
        los = getLookVectors(los, self._lats, self._lons, hgts, self._zmax)
        wet = self.getWetRefractivity()
        hydro = self.getHydroRefractivity()

        # Get the integrated ZTD
        wet_total, hydro_total = np.zeros(wet.shape), np.zeros(hydro.shape)
        for level in range(wet.shape[2]):
            wet_total[..., level] = 1e-6 * np.trapz(wet[..., level:], x=self._zs[level:], axis=2)
            hydro_total[..., level] = 1e-6 * np.trapz(hydro[..., level:], x=self._zs[level:], axis=2)
        self._hydrostatic_ztd = hydro_total
        self._wet_ztd = wet_total

    def _getFileType(self):
        '''
        Placeholder method. Should be implemented in each weather model type class
        '''
        return self._model_file_type

    def _convertmb2Pa(self, pres):
        '''
        Convert pressure in millibars to Pascals
        '''
        return 100 * pres

    def _get_heights(self, lats, geo_hgt, geo_ht_fill=np.nan):
        '''
        Transform geo heights to actual heights
        '''
        geo_ht_fix = np.where(geo_hgt != geo_ht_fill, geo_hgt, np.nan)
        self._zs = util._geo_to_ht(lats, geo_ht_fix, self._g0)

    def _find_e(self):
        """Check the type of e-calculation needed"""
        if self._humidityType == 'rh':
            self._find_e_from_rh()
        elif self._humidityType == 'q':
            self._find_e_from_q()
        else:
            raise RuntimeError('Not a valid humidity type')
        self._rh = None
        self._q = None

    def _find_e_from_q(self):
        """Calculate e, partial pressure of water vapor."""
        self._find_svp()
        # We have q = w/(w + 1), so w = q/(1 - q)
        w = self._q / (1 - self._q)
        self._e = w * self._R_v * (self._p - self._svp) / self._R_d

    def _find_e_from_rh(self):
        """Calculate partial pressure of water vapor."""
        self._find_svp()
        self._e = self._rh / 100 * self._svp

    def _get_wet_refractivity(self):
        '''
        Calculate the wet delay from pressure, temperature, and e
        '''
        self._wet_refractivity = self._k2 * self._e / self._t + self._k3 * self._e / self._t**2

    def _get_hydro_refractivity(self):
        '''
        Calculate the hydrostatic delay from pressure and temperature
        '''
        self._hydrostatic_refractivity = self._k1 * self._p / self._t

    def _adjust_grid(self, lats=None, lons=None):
        '''
        This function pads the weather grid with a level at self._zmin, if
        it does not already go that low.
        <<The functionality below has been removed.>>
        <<It also removes levels that are above self._zmax, since they are not needed.>>
        '''

        if self._zmin < np.nanmin(self._zs):
            # first add in a new layer at zmin
            self._zs = np.insert(self._zs, 0, self._zmin)

            self._lons = np.concatenate((self._lons[:, :, 0][..., np.newaxis], self._lons), axis=2)
            self._lats = np.concatenate((self._lats[:, :, 0][..., np.newaxis], self._lats), axis=2)

            self._p = util.padLower(self._p)
            self._t = util.padLower(self._t)
            self._e = util.padLower(self._e)
            self._wet_refractivity = util.padLower(self._wet_refractivity)
            self._hydrostatic_refractivity = util.padLower(self._hydrostatic_refractivity)

        if lats is not None:
            in_extent = self._getExtent(lats, lons)
            self_extent = self._getExtent(self._lats, self._lons)
            if self._isOutside(in_extent, self_extent):
                logger.info('Extent of the input lats/lons is: {}'.format(in_extent))
                logger.info('Extent of the weather model is: {}'.format(self_extent))
                logger.info(
                    'The weather model passed does not cover all of the input '
                    'points; you need to download a larger area.'
                )
                raise RuntimeError('Check the weather model')
            self._trimExtent(in_extent)

    def _getExtent(self, lats, lons):
        '''
        get the bounding box around a set of lats/lons
        '''
        if (lats.size == 1) & (lons.size == 1):
            return [lats - self._lat_res, lats + self._lat_res, lons - self._lon_res, lons + self._lon_res]
        elif (lats.size > 1) & (lons.size > 1):
            return [np.nanmin(lats), np.nanmax(lats), np.nanmin(lons), np.nanmax(lons)]
        elif lats.size == 1:
            return [lats - self._lat_res, lats + self._lat_res, np.nanmin(lons), np.nanmax(lons)]
        elif lons.size == 1:
            return [np.nanmin(lats), np.nanmax(lats), lons - self._lon_res, lons + self._lon_res]
        else:
            raise RuntimeError('Not a valid lat/lon shape')

    def _isOutside(self, extent1, extent2):
        '''
        Determine whether any of extent1  lies outside extent2
        extent1/2 should be a list containing [lower_lat, upper_lat, left_lon, right_lon]
        '''
        t1 = extent1[0] < extent2[0]
        t2 = extent1[1] > extent2[1]
        t3 = extent1[2] < extent2[2]
        t4 = extent1[3] > extent2[3]
        if np.any([t1, t2, t3, t4]):
            return True
        return False

    def _trimExtent(self, extent):
        '''
        get the bounding box around a set of lats/lons
        '''
        mask = (self._lats[:, :, 0] > extent[0]) & (self._lats[:, :, 0] < extent[1]) & \
               (self._lons[:, :, 0] > extent[2]) & (self._lons[:, :, 0] < extent[3])
        ma1 = np.sum(mask, axis=1).astype('bool')
        ma2 = np.sum(mask, axis=0).astype('bool')

        # indices of the part of the grid to keep
        ny, nx, nz = self._p.shape
        index1 = max(np.arange(len(ma1))[ma1][0] - 2, 0)
        index2 = min(np.arange(len(ma1))[ma1][-1] + 2, ny)
        index3 = max(np.arange(len(ma2))[ma2][0] - 2, 0)
        index4 = min(np.arange(len(ma2))[ma2][-1] + 2, nx)

        # subset around points of interest
        self._lons = self._lons[index1:index2, index3:index4, :]
        self._lats = self._lats[index1:index2, index3:index4, ...]
        self._xs = self._xs[index3:index4]
        self._ys = self._ys[index1:index2]
        self._p = self._p[index1:index2, index3:index4, ...]
        self._t = self._t[index1:index2, index3:index4, ...]
        self._e = self._e[index1:index2, index3:index4, ...]

        self._wet_refractivity = self._wet_refractivity[index1:index2, index3:index4, ...]
        self._hydrostatic_refractivity = self._hydrostatic_refractivity[index1:index2, index3:index4, :]

    def _find_svp(self):
        """
        Calculate standard vapor presure. Should be model-specific
        """
        # From TRAIN:
        # Could not find the wrf used equation as they appear to be
        # mixed with latent heat etc. Istead I used the equations used
        # in ERA-I (see IFS documentation part 2: Data assimilation
        # (CY25R1)). Calculate saturated water vapour pressure (svp) for
        # water (svpw) using Buck 1881 and for ice (swpi) from Alduchow
        # and Eskridge (1996) euation AERKi

        # TODO: figure out the sources of all these magic numbers and move
        # them somewhere more visible.
        # TODO: (Jeremy) - Need to fix/get the equation for the other
        # weather model types. Right now this will be used for all models,
        # except WRF, which is yet to be implemented in my new structure.
        t1 = 273.15  # O Celsius
        t2 = 250.15  # -23 Celsius

        tref = self._t - t1
        wgt = (self._t - t2) / (t1 - t2)
        svpw = (6.1121 * np.exp((17.502 * tref) / (240.97 + tref)))
        svpi = (6.1121 * np.exp((22.587 * tref) / (273.86 + tref)))

        svp = svpi + (svpw - svpi) * wgt**2
        ix_bound1 = self._t > t1
        svp[ix_bound1] = svpw[ix_bound1]
        ix_bound2 = self._t < t2
        svp[ix_bound2] = svpi[ix_bound2]

        self._svp = svp * 100

    def _calculategeoh(self, z, lnsp):
        '''
        Function to calculate pressure, geopotential, and geopotential height
        from the surface pressure and model levels provided by a weather model.
        The model levels are numbered from the highest eleveation to the lowest.
        Inputs:
            self - weather model object with parameters a, b defined
            z    - 3-D array of surface heights for the location(s) of interest
            lnsp - log of the surface pressure
        Outputs:
            geopotential - The geopotential in units of height times acceleration
            pressurelvs  - The pressure at each of the model levels for each of
                           the input points
            geoheight    - The geopotential heights
        '''
        geopotential = np.zeros_like(self._t)
        pressurelvs = np.zeros_like(geopotential)
        geoheight = np.zeros_like(geopotential)

        # surface pressure: pressure at the surface!
        # Note that we integrate from the ground up, so from the largest model level to 0
        sp = np.exp(lnsp)

        # t should be structured [z, y, x]
        levelSize = len(self._levels)

        if len(self._a) != levelSize + 1 or len(self._b) != levelSize + 1:
            raise ValueError(
                'I have here a model with {} levels, but parameters a '.format(levelSize) +
                'and b have lengths {} and {} respectively. Of '.format(len(self._a), len(self._b)) +
                'course, these three numbers should be equal.')

        Ph_levplusone = self._a[levelSize] + (self._b[levelSize] * sp)

        # Integrate up into the atmosphere from *lowest level*
        z_h = 0  # initial value
        for lev, t_level, q_level in zip(
                range(levelSize, 0, -1), self._t[::-1], self._q[::-1]):

            # lev is the level number 1-60, we need a corresponding index
            # into ts and qs
            # ilevel = levelSize - lev # << this was Ray's original, but is a typo
            # because indexing like that results in pressure and height arrays that
            # are in the opposite orientation to the t/q arrays.
            ilevel = lev - 1

            # compute moist temperature
            t_level = t_level * (1 + 0.609133 * q_level)

            # compute the pressures (on half-levels)
            Ph_lev = self._a[lev - 1] + (self._b[lev - 1] * sp)

            pressurelvs[ilevel] = Ph_lev

            if lev == 1:
                dlogP = np.log(Ph_levplusone / 0.1)
                alpha = np.log(2)
            else:
                dlogP = np.log(Ph_levplusone / Ph_lev)
                dP = Ph_levplusone - Ph_lev
                alpha = 1 - ((Ph_lev / dP) * dlogP)

            TRd = t_level * self._R_d

            # z_f is the geopotential of this full level
            # integrate from previous (lower) half-level z_h to the full level
            z_f = z_h + TRd * alpha
            # geoheight[ilevel] = z_f/self._g0

            # Geopotential (add in surface geopotential)
            geopotential[ilevel] = z_f + z
            geoheight[ilevel] = geopotential[ilevel] / self._g0

            # z_h is the geopotential of 'half-levels'
            # integrate z_h to next half level
            z_h += TRd * dlogP

            Ph_levplusone = Ph_lev

        return geopotential, pressurelvs, geoheight

    def _get_ll_bounds(self, lats = None, lons = None, Nextra=2):
        '''
        returns the extents of lat/lon plus a buffer
        '''
<<<<<<< HEAD
        lat_min = max(np.nanmin(lats) - Nextra * self._lat_res, -90)
        lat_max = min(np.nanmax(lats) + Nextra * self._lat_res, 90)
        lon_min = max(np.nanmin(lons) - Nextra * self._lon_res, -180)
        lon_max = min(np.nanmax(lons) + Nextra * self._lon_res, 180)
=======
        if lats is None:
            lats = self._lats
        if lons is None:
            lons = self._lons

        lat_min = np.nanmin(lats) - Nextra * self._lat_res
        lat_max = np.nanmax(lats) + Nextra * self._lat_res
        lon_min = np.nanmin(lons) - Nextra * self._lon_res
        lon_max = np.nanmax(lons) + Nextra * self._lon_res
>>>>>>> b0530762

        return lat_min, lat_max, lon_min, lon_max

    def _uniform_in_z(self, _zlevels=None):
        '''
        Interpolate all variables to a regular grid in z
        '''
        nx, ny = self._p.shape[:2]

        # new regular z-spacing
        if _zlevels is None:
            _zlevels = np.nanmean(self._zs, axis=(0, 1))
        new_zs = np.tile(_zlevels, (nx, ny, 1))

        # re-assign values to the uniform z
        # new variables
        self._t = interpolate_along_axis(self._zs, self._t, new_zs, axis=2, fill_value=np.nan)
        self._p = interpolate_along_axis(self._zs, self._p, new_zs, axis=2, fill_value=np.nan)
        self._e = interpolate_along_axis(self._zs, self._e, new_zs, axis=2, fill_value=np.nan)
        self._zs = _zlevels
        self._xs = np.unique(self._xs)
        self._ys = np.unique(self._ys)

    def _checkNotMaskedArrays(self):
        try:
            self._p = self._p.filled(fill_value=np.nan)
        except:
            pass
        try:
            self._t = self._t.filled(fill_value=np.nan)
        except:
            pass
        try:
            self._e = self._e.filled(fill_value=np.nan)
        except:
            pass
        try:
            self._wet_refractivity = self._wet_refractivity.filled(fill_value=np.nan)
        except:
            pass
        try:
            self._hydrostatic_refractivity = self._hydrostatic_refractivity.filled(fill_value=np.nan)
        except:
            pass

    def _checkForNans(self):
        '''
        Fill in NaN-values
        '''
        self._p = fillna3D(self._p)
        self._t = fillna3D(self._t)
        self._e = fillna3D(self._e)

<<<<<<< HEAD

    def write(self, outName=None, fmt='NETCDF'):
=======
    def write2HDF5(self, outName=None, force_write=False):
>>>>>>> b0530762
        '''
        Write the main (i.e., needed for external calculations) data to an HDF5 file
        that can be accessed by external programs.

        The point of doing this is to alleviate some of the memory load of keeping
        the full model in memory and make it easier to scale up the program.
        '''
        import xarray as xr

        if outName is None:
<<<<<<< HEAD
            outName = os.path.join(
                os.getcwd(),
                self._Name + 
                datetime.datetime.strftime(
                    self._time, '%Y_%m_%d_T%H_%M_%S'
                ) + 
                '.nc'
=======
            outName = makeWeatherModelFilename(self._Name, self._time, self._get_ll_bounds())

        if os.path.exists(weather_model_file) and not force_write:
            logger.warning(
                'Weather model already exists, please remove it ("{}")  or pass "force_write = True"'.format(outName) 
                'if you want to create a new one.'
>>>>>>> b0530762
            )
            return None

<<<<<<< HEAD

        if fmt == 'HDF5':
            with h5py.File(outName, 'w') as f:
                x = f.create_dataset('x', data=self._xs.astype(np.float64))
                y = f.create_dataset('y', data=self._ys.astype(np.float64))
                z = f.create_dataset('z', data=self._zs.astype(np.float64))
                x.make_scale('x - weather model native')
                y.make_scale('y - weather model native')
                z.make_scale('z - weather model native')

                lats = f.create_dataset('lat', data=self._lats.astype(np.float64))
                lons = f.create_dataset('lon', data=self._lons.astype(np.float64))
                lats.dims[0].attach_scale(x)
                lats.dims[1].attach_scale(y)
                lats.dims[2].attach_scale(z)
                lons.dims[0].attach_scale(x)
                lons.dims[1].attach_scale(y)
                lons.dims[2].attach_scale(z)

                t = f.create_dataset('t', data=self._t)
                t.dims[0].attach_scale(x)
                t.dims[1].attach_scale(y)
                t.dims[2].attach_scale(z)

                p = f.create_dataset('p', data=self._p)
                p.dims[0].attach_scale(x)
                p.dims[1].attach_scale(y)
                p.dims[2].attach_scale(z)

                e = f.create_dataset('e', data=self._e)
                e.dims[0].attach_scale(x)
                e.dims[1].attach_scale(y)
                e.dims[2].attach_scale(z)

                wet = f.create_dataset('wet', data=self._wet_refractivity)
                wet.dims[0].attach_scale(x)
                wet.dims[1].attach_scale(y)
                wet.dims[2].attach_scale(z)

                wet_ztd = f.create_dataset('wet_ztd', data=self._wet_ztd)
                wet_ztd.dims[0].attach_scale(x)
                wet_ztd.dims[1].attach_scale(y)
                wet_ztd.dims[2].attach_scale(z)

                hydro = f.create_dataset('hydro', data=self._hydrostatic_refractivity)
                hydro.dims[0].attach_scale(x)
                hydro.dims[1].attach_scale(y)
                hydro.dims[2].attach_scale(z)

                hydro_ztd = f.create_dataset('hydro_ztd', data=self._hydrostatic_ztd)
                hydro_ztd.dims[0].attach_scale(x)
                hydro_ztd.dims[1].attach_scale(y)
                hydro_ztd.dims[2].attach_scale(z)

                f.create_dataset('Projection', data=self._proj.to_json()) 

        elif fmt=='NETCDF':

            if self._proj.to_epsg == '4326':
                grid_dict = {
                            'grid_mapping_name': "latitude_longitude", 
                            'longitude_of_prime_meridian': 0.0,
                            'semi_major_axis': 6378137.0,
                            'inverse_flattening': 298.257223563,
                            'epsg': self._proj.to_epsg(), 
                    }
            else:
                raise NotImplementedError('Only EPSG: 4326 has been implemented in the NETCDF writer')

            x = xr.DataArray(self._xs.astype(np.float64).copy())
            y = xr.DataArray(self._ys.astype(np.float64).copy())
            z = xr.DataArray(self._zs.astype(np.float64).copy())
            x.attrs['description'] = 'weather_model_native_x'
            x.attrs['standard_name'] = 'projection_x_coordinate'
            y.attrs['description'] = 'weather_model_native_y'
            y.attrs['standard_name'] = 'projection_y_coordinate'
            z.attrs['description'] = 'weather_model_native_z'
            z.attrs['standard_name'] = 'projection_z_coordinate'

            ds = xr.Dataset(
                {
                    'lats': xr.DataArray(
                        self._lats.astype(np.float64), 
                        coords=[y, x, z], 
                        dims=["y", "x", "z"], 
                        attrs = {'units': 'deg_north', 'grid_mapping':'spatial_ref'}
                    ),
                    'lons': xr.DataArray(
                        self._lons.astype(np.float64), 
                        coords=[y, x, z], 
                        dims=["y", "x", "z"], 
                        attrs = {'units': 'deg_north', 'grid_mapping':'spatial_ref'}
                    ),

                    't': xr.DataArray(
                        self._t, 
                        coords=[y, x, z], 
                        dims=["y", "x", "z"], 
                        attrs = {'units':'deg_K', 'grid_mapping': 'spatial_ref'}
                    ),
                    'p': xr.DataArray(
                        self._p, 
                        coords=[y, x, z], 
                        dims=["y", "x", "z"], 
                        attrs = {'units':'Pa', 'grid_mapping': 'spatial_ref'}
                    ),
                    'e': xr.DataArray(
                        self._e, 
                        coords=[y, x, z], 
                        dims=["y", "x", "z"], 
                        attrs = {'units':'water_vapor', 'grid_mapping':'spatial_ref'}
                    ),
                    'wet': xr.DataArray(
                        self._wet_refractivity,
                        coords=[y, x, z], 
                        dims=["y", "x", "z"], 
                        attrs = {'grid_mapping': 'spatial_ref'}
                    ),
                    'hydro': xr.DataArray(
                        self._hydrostatic_refractivity,  
                        coords=[y, x, z], 
                        dims=["y", "x", "z"], 
                        attrs = {'grid_mapping': 'spatial_ref'}
                    ),
                    'wet_total': xr.DataArray(
                        self._wet_ztd,
                        coords=[y, x, z], 
                        dims=["y", "x", "z"], 
                        attrs = {'grid_mapping': 'spatial_ref'}
                    ),
                    'hydro_total': xr.DataArray(
                        self._hydrostatic_ztd,
                        coords=[y, x, z], 
                        dims=["y", "x", "z"], 
                        attrs = {'grid_mapping': 'spatial_ref'}
                    ),
                    'spatial_ref': xr.DataArray(
                        self._proj.to_wkt(), 
                        dims = (), 
                        coords = (), 
                        attrs = grid_dict
                    )
                }
            )
            ds.attrs['GDAL_AREA_OR_POINT'] = 'AREA'
            ds.attrs['Conventions'] = 'CF-1.6'
            ds.attrs['date_created'] = datetime.datetime.now().strftime("Z%Y%m%dT%H%M%S")
            ds.attrs['Conventions'] = 'CF-1.6'
            
            ds.to_netcdf(outName)

            del ds
=======
        with h5py.File(outName, 'w') as f:
            x = f.create_dataset('x', data=self._xs.astype(np.float64))
            y = f.create_dataset('y', data=self._ys.astype(np.float64))
            z = f.create_dataset('z', data=self._zs.astype(np.float64))
            x.make_scale('x - weather model native')
            y.make_scale('y - weather model native')
            z.make_scale('z - weather model native')

            lats = f.create_dataset('lat', data=self._lats.astype(np.float64))
            lons = f.create_dataset('lon', data=self._lons.astype(np.float64))
            lats.dims[0].attach_scale(x)
            lats.dims[1].attach_scale(y)
            lats.dims[2].attach_scale(z)
            lons.dims[0].attach_scale(x)
            lons.dims[1].attach_scale(y)
            lons.dims[2].attach_scale(z)

            t = f.create_dataset('t', data=self._t)
            t.dims[0].attach_scale(x)
            t.dims[1].attach_scale(y)
            t.dims[2].attach_scale(z)

            p = f.create_dataset('p', data=self._p)
            p.dims[0].attach_scale(x)
            p.dims[1].attach_scale(y)
            p.dims[2].attach_scale(z)

            e = f.create_dataset('e', data=self._e)
            e.dims[0].attach_scale(x)
            e.dims[1].attach_scale(y)
            e.dims[2].attach_scale(z)

            wet = f.create_dataset('wet', data=self._wet_refractivity)
            wet.dims[0].attach_scale(x)
            wet.dims[1].attach_scale(y)
            wet.dims[2].attach_scale(z)

            wet_ztd = f.create_dataset('wet_ztd', data=self._wet_ztd)
            wet_ztd.dims[0].attach_scale(x)
            wet_ztd.dims[1].attach_scale(y)
            wet_ztd.dims[2].attach_scale(z)

            hydro = f.create_dataset('hydro', data=self._hydrostatic_refractivity)
            hydro.dims[0].attach_scale(x)
            hydro.dims[1].attach_scale(y)
            hydro.dims[2].attach_scale(z)

            hydro_ztd = f.create_dataset('hydro_ztd', data=self._hydrostatic_ztd)
            hydro_ztd.dims[0].attach_scale(x)
            hydro_ztd.dims[1].attach_scale(y)
            hydro_ztd.dims[2].attach_scale(z)

            f.create_dataset('Projection', data=self._proj.to_json())


def makeWeatherModelFilename(name, time, ll_bounds):
    if ll_bounds[0] < 0:
        S = 'S'
    else:
        S = 'N'
    if ll_bounds[1] < 0:
        N = 'S'
    else:
        N = 'N'
    if ll_bounds[2] < 0:
        W = 'W'
    else:
        W = 'E'
    if ll_bounds[3] < 0:
        E = 'W'
    else:
        E = 'E'
    return '{}_{}_{}{}_{}{}_{}{}_{}{}.h5'.format(
        name, time.strftime("%Y-%m-%dT%H_%M_%S"), np.abs(ll_bounds[0]), S, np.abs(ll_bounds[1]), N, np.abs(ll_bounds[2]), W, np.abs(ll_bounds[3]), E
    )

>>>>>>> b0530762
<|MERGE_RESOLUTION|>--- conflicted
+++ resolved
@@ -533,12 +533,6 @@
         '''
         returns the extents of lat/lon plus a buffer
         '''
-<<<<<<< HEAD
-        lat_min = max(np.nanmin(lats) - Nextra * self._lat_res, -90)
-        lat_max = min(np.nanmax(lats) + Nextra * self._lat_res, 90)
-        lon_min = max(np.nanmin(lons) - Nextra * self._lon_res, -180)
-        lon_max = min(np.nanmax(lons) + Nextra * self._lon_res, 180)
-=======
         if lats is None:
             lats = self._lats
         if lons is None:
@@ -548,7 +542,6 @@
         lat_max = np.nanmax(lats) + Nextra * self._lat_res
         lon_min = np.nanmin(lons) - Nextra * self._lon_res
         lon_max = np.nanmax(lons) + Nextra * self._lon_res
->>>>>>> b0530762
 
         return lat_min, lat_max, lon_min, lon_max
 
@@ -602,12 +595,8 @@
         self._t = fillna3D(self._t)
         self._e = fillna3D(self._e)
 
-<<<<<<< HEAD
 
     def write(self, outName=None, fmt='NETCDF'):
-=======
-    def write2HDF5(self, outName=None, force_write=False):
->>>>>>> b0530762
         '''
         Write the main (i.e., needed for external calculations) data to an HDF5 file
         that can be accessed by external programs.
@@ -618,26 +607,14 @@
         import xarray as xr
 
         if outName is None:
-<<<<<<< HEAD
-            outName = os.path.join(
-                os.getcwd(),
-                self._Name + 
-                datetime.datetime.strftime(
-                    self._time, '%Y_%m_%d_T%H_%M_%S'
-                ) + 
-                '.nc'
-=======
             outName = makeWeatherModelFilename(self._Name, self._time, self._get_ll_bounds())
 
         if os.path.exists(weather_model_file) and not force_write:
             logger.warning(
                 'Weather model already exists, please remove it ("{}")  or pass "force_write = True"'.format(outName) 
                 'if you want to create a new one.'
->>>>>>> b0530762
             )
             return None
-
-<<<<<<< HEAD
 
         if fmt == 'HDF5':
             with h5py.File(outName, 'w') as f:
@@ -790,60 +767,6 @@
             ds.to_netcdf(outName)
 
             del ds
-=======
-        with h5py.File(outName, 'w') as f:
-            x = f.create_dataset('x', data=self._xs.astype(np.float64))
-            y = f.create_dataset('y', data=self._ys.astype(np.float64))
-            z = f.create_dataset('z', data=self._zs.astype(np.float64))
-            x.make_scale('x - weather model native')
-            y.make_scale('y - weather model native')
-            z.make_scale('z - weather model native')
-
-            lats = f.create_dataset('lat', data=self._lats.astype(np.float64))
-            lons = f.create_dataset('lon', data=self._lons.astype(np.float64))
-            lats.dims[0].attach_scale(x)
-            lats.dims[1].attach_scale(y)
-            lats.dims[2].attach_scale(z)
-            lons.dims[0].attach_scale(x)
-            lons.dims[1].attach_scale(y)
-            lons.dims[2].attach_scale(z)
-
-            t = f.create_dataset('t', data=self._t)
-            t.dims[0].attach_scale(x)
-            t.dims[1].attach_scale(y)
-            t.dims[2].attach_scale(z)
-
-            p = f.create_dataset('p', data=self._p)
-            p.dims[0].attach_scale(x)
-            p.dims[1].attach_scale(y)
-            p.dims[2].attach_scale(z)
-
-            e = f.create_dataset('e', data=self._e)
-            e.dims[0].attach_scale(x)
-            e.dims[1].attach_scale(y)
-            e.dims[2].attach_scale(z)
-
-            wet = f.create_dataset('wet', data=self._wet_refractivity)
-            wet.dims[0].attach_scale(x)
-            wet.dims[1].attach_scale(y)
-            wet.dims[2].attach_scale(z)
-
-            wet_ztd = f.create_dataset('wet_ztd', data=self._wet_ztd)
-            wet_ztd.dims[0].attach_scale(x)
-            wet_ztd.dims[1].attach_scale(y)
-            wet_ztd.dims[2].attach_scale(z)
-
-            hydro = f.create_dataset('hydro', data=self._hydrostatic_refractivity)
-            hydro.dims[0].attach_scale(x)
-            hydro.dims[1].attach_scale(y)
-            hydro.dims[2].attach_scale(z)
-
-            hydro_ztd = f.create_dataset('hydro_ztd', data=self._hydrostatic_ztd)
-            hydro_ztd.dims[0].attach_scale(x)
-            hydro_ztd.dims[1].attach_scale(y)
-            hydro_ztd.dims[2].attach_scale(z)
-
-            f.create_dataset('Projection', data=self._proj.to_json())
 
 
 def makeWeatherModelFilename(name, time, ll_bounds):
@@ -866,5 +789,3 @@
     return '{}_{}_{}{}_{}{}_{}{}_{}{}.h5'.format(
         name, time.strftime("%Y-%m-%dT%H_%M_%S"), np.abs(ll_bounds[0]), S, np.abs(ll_bounds[1]), N, np.abs(ll_bounds[2]), W, np.abs(ll_bounds[3]), E
     )
-
->>>>>>> b0530762
