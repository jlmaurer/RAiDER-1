#!/usr/bin/env python3
# ~~~~~~~~~~~~~~~~~~~~~~~~~~~~~~~~~~~~~~~~~~~~~~~~~~~~~~~~~~~~~~~~~~~~~~~~~~~~~~
#
#  Author: Jeremy Maurer, Raymond Hogenson & David Bekaert
#  Copyright 2019, by the California Institute of Technology. ALL RIGHTS
#  RESERVED. United States Government Sponsorship acknowledged.
#
# ~~~~~~~~~~~~~~~~~~~~~~~~~~~~~~~~~~~~~~~~~~~~~~~~~~~~~~~~~~~~~~~~~~~~~~~~~~~~~
import contextlib
import os
import sys

import numpy as np

from datetime import datetime, date

from RAiDER.logger import *
from RAiDER.utilFcns import getTimeFromFile


<<<<<<< HEAD
def getWMFilename(weather_model_name, time, outLoc):
    '''
    Check whether the output weather model exists, and
    if not, download it.
    '''
    with contextlib.suppress(FileExistsError):
        os.mkdir('weather_files')

    download_flag = True
    f = os.path.join(
        outLoc,
        '{}_{}.nc'.format(
            weather_model_name,
            datetime.strftime(time, '%Y_%m_%d_T%H_%M_%S')
        )
    )
    if weather_model_name in ['GMAO', 'MERRA2']:
        if time.date() < date(2017, 12, 1) and weather_model_name == 'GMAO':
            ext = 'nc'
        else:
            ext = 'h5'
        f = f[:-2]+ ext

    logger.debug('Storing weather model at: %s', f)

    if os.path.exists(f):
        logger.warning('Weather model already exists, skipping download')
        download_flag = False

    return download_flag, f


=======
>>>>>>> b6f48610
def prepareWeatherModel(
        weatherDict,
        wmFileLoc,
        lats=None,
        lons=None,
        los=None,
        zref=None,
        time=None,
        download_only=False,
        makePlots=False
    ):
    '''
    Parse inputs to download and prepare a weather model grid for interpolation
    '''
    weather_model, weather_files, weather_model_name = \
        weatherDict['type'], weatherDict['files'], weatherDict['name']

    # check whether weather model files are supplied
    if weather_files is None:
        download_flag = True
        if time is None:
            raise RuntimeError('prepareWeatherModel: Either a file or a time must be specified')
        weather_model.filename(time, wmFileLoc)
        if os.path.exists(weather_model.files[0]):
            download_flag = False
    else:
        download_flag = False
        time = getTimeFromFile(weather_files[0])

    if (time < datetime(2013, 6, 26, 0, 0, 0)) and (weather_model._Name is 'HRES'):
        weather_model.update_a_b()

    # if no weather model files supplied, check the standard location
    if download_flag:
        weather_model.fetch(*weather_model.files, lats, lons, time)

    # exit on download if download_only requested
    if download_only:
        logger.warning(
            'download_only flag selected. No further processing will happen.'
        )
        return None, None, None

    # Load the weather model data
    if weather_model.files is not None:
        weather_model.load(
            *weather_model.files, 
            outLats=lats, 
            outLons=lons, 
            los=los, 
            zref=zref
        )
        download_flag = False
    else:
        weather_model.load(
            f, 
            outLats=lats, 
            outLons=lons, 
            los=los, 
            zref=zref
        )

    logger.debug(
        'Number of weather model nodes: {}'.format(
            np.prod(weather_model.getWetRefractivity().shape)
        )
    )
    logger.debug('Shape of weather model: %s', weather_model.getWetRefractivity().shape)
    logger.debug(
        'Bounds of the weather model: %.2f/%.2f/%.2f/%.2f (SNWE)',
        np.nanmin(weather_model._ys), np.nanmax(weather_model._ys),
        np.nanmin(weather_model._xs), np.nanmax(weather_model._xs)
    )
    logger.debug('Weather model: %s', weather_model.Model())
    logger.debug(
        'Mean value of the wet refractivity: %f',
        np.nanmean(weather_model.getWetRefractivity())
    )
    logger.debug(
        'Mean value of the hydrostatic refractivity: %f',
        np.nanmean(weather_model.getHydroRefractivity())
    )
    logger.debug(weather_model)

    if makePlots:
        p = weather_model.plot('wh', True)
        p = weather_model.plot('pqt', True)

    try:
        weather_model.write()
    except Exception:
        logger.exception("Unable to save weathermodel to file")

    f = weather_model.files[0]
    del weather_model
    return lats, lons, f<|MERGE_RESOLUTION|>--- conflicted
+++ resolved
@@ -18,7 +18,6 @@
 from RAiDER.utilFcns import getTimeFromFile
 
 
-<<<<<<< HEAD
 def getWMFilename(weather_model_name, time, outLoc):
     '''
     Check whether the output weather model exists, and
@@ -51,8 +50,6 @@
     return download_flag, f
 
 
-=======
->>>>>>> b6f48610
 def prepareWeatherModel(
         weatherDict,
         wmFileLoc,
