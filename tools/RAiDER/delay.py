--- conflicted
+++ resolved
@@ -102,27 +102,7 @@
         return wet, hydro
 
 
-<<<<<<< HEAD
 def tropo_delay(args):
-=======
-def tropo_delay(
-        los,
-        lats,
-        lons,
-        ll_bounds,
-        heights,
-        flag,
-        weather_model,
-        wmLoc,
-        zref,
-        outformat,
-        time,
-        out,
-        download_only,
-        wetFilename,
-        hydroFilename
-    ):
->>>>>>> cb85e00f
     """
     raiderDelay main function.
     """
