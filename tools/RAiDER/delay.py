--- conflicted
+++ resolved
@@ -155,11 +155,7 @@
     if download_only:
         return None, None
 
-<<<<<<< HEAD
-    pnts_file = os.path.join('geom', 'testx.h5')
-=======
     pnts_file = os.path.join('geom', '{}_points.nc'.format(time.strftime('%Y%m%d')))
->>>>>>> 69f7fdd2
     if not os.path.exists(pnts_file):
         # Pull the DEM.
         if verbose:
@@ -192,15 +188,12 @@
     return wetDelay, hydroDelay
 
 
-def writePnts2HDF5(lats, lons, hgts, los, outName = 'testx.h5', in_shape = None, stepSize = _STEP):
+def writePnts2NetCDF(lats, lons, hgts, los, outName = 'testx.h5', in_shape = None, stepSize = _STEP):
     '''
     Write query points to an HDF5 file for storage and access
     '''
     import datetime
-<<<<<<< HEAD
     import h5py
-=======
->>>>>>> 69f7fdd2
     import os
     import xarray as xr
     import dask.array as da
@@ -212,36 +205,6 @@
         in_shape = llas.shape[:-1]
     checkLOS(los, np.prod(lats.shape))
 
-<<<<<<< HEAD
-    # Save the shape so we can restore later, but flatten to make it
-    # easier to think about
-    llas = np.stack((lats, lons, hgts), axis=-1)
-    llas = llas.reshape(-1, 3)
-    lats, lons, hgts = np.moveaxis(llas, -1, 0)
-    los = los.reshape((np.prod(los.shape[:-1]), los.shape[-1]))
-
-    with h5py.File(outName, 'w') as f:
-    #with h5py.File(outName, 'w', chunk_cache_mem_size=1024**2*4000) as f:
-        x = f.create_dataset('lon', data = lons.flatten(), chunks = True)
-        y = f.create_dataset('lat', data = lats.flatten(), chunks = x.chunks)
-        z = f.create_dataset('hgt', data = hgts.flatten(), chunks = x.chunks)
-        los = f.create_dataset('LOS', data= los, chunks = x.chunks + (3,))
-        x.attrs['Shape'] = in_shape
-        y.attrs['Shape'] = in_shape
-        z.attrs['Shape'] = in_shape
-
-        start_positions = f.create_dataset('Rays_SP', (len(x),3), chunks = los.chunks)
-        lengths = f.create_dataset('Rays_len',  (len(x),), chunks = x.chunks)
-        lengths.attrs['NumRays'] = len(x)
-        scaled_look_vecs = f.create_dataset('Rays_SLV',  (len(x),3), chunks = los.chunks)
-=======
-#    # Save the shape so we can restore later, but flatten to make it
-#    # easier to think about
-#    llas = np.stack((lats, lons, hgts), axis=-1)
-#    llas = llas.reshape(-1, 3)
-#    lats, lons, hgts = np.moveaxis(llas, -1, 0)
-#    los = los.reshape((np.prod(los.shape[:-1]), los.shape[-1]))
-
     # Ray starting points, lengths, and look vectors
     Rays_SP = lla2ecef(lons, lats, hgts)
     Rays_SLV, lengths, max_len = getUnitLVs(los)
@@ -249,19 +212,6 @@
     basespace = np.arange(0, max_len+stepSize, stepSize)[..., np.newaxis]
     rayspace = da.broadcast_to(basespace.T, (*in_shape, len(basespace)), chunks=(100,100,len(basespace))) 
     rays = da.stack([Rays_SP[...,k][...,np.newaxis]  + rayspace*Rays_SLV[...,k][...,np.newaxis] for k in [0,1,2]])
-#    Ns = [int(L//stepSize + 1) for L in lengths]
-#
-#    @dask.delayed
-#    def _compute_ray(rayspace, S, V):
-#        '''
-#        Compute and return points along a ray, given a total length, 
-#        start position (in x,y,z), a unit look vector V, and the 
-#        stepSize.
-#        '''
-#        ray = S + rayspace*V
-#        return ray
-#    
-#    rays = [_compute_ray(rayspace, s, v) for s, v in zip(Rays_SP,Rays_SLV)]
 
     #ds = xr.Dataset({'lon': (('y', 'x'), lons), 'lat': (('y', 'x'), lats), 'hgt': (('y', 'x'), hgts), 'los': (('y', 'x','v'), los), 'Rays_SP': (('y', 'x', 'v'), Rays_SP), 'Rays_len': (('y', 'x'), lengths), 'Rays_slv': (('y', 'x', 'v'), Rays_SLV)},
     #        coords={'x': np.arange(in_shape[1]), 'y': np.arange(in_shape[0]), 'v': [1,2,3]})
@@ -271,18 +221,3 @@
 
     ds.to_netcdf(outName)
     del ds
-
-#    with h5py.File(outName, 'w') as f:
-#        x = f.create_dataset('lon', data = lons.flatten(), chunks = True)
-#        y = f.create_dataset('lat', data = lats.flatten(), chunks = x.chunks)
-#        z = f.create_dataset('hgt', data = hgts.flatten(), chunks = x.chunks)
-#        los = f.create_dataset('LOS', data= los, chunks = x.chunks + (3,))
-#        x.attrs['Shape'] = in_shape
-#        y.attrs['Shape'] = in_shape
-#        z.attrs['Shape'] = in_shape
-#
-#        start_positions = f.create_dataset('Rays_SP', (len(x),3), chunks = los.chunks)
-#        lengths = f.create_dataset('Rays_len',  (len(x),), chunks = x.chunks)
-#        lengths.attrs['NumRays'] = len(x)
-#        scaled_look_vecs = f.create_dataset('Rays_SLV',  (len(x),3), chunks = los.chunks)
->>>>>>> 69f7fdd2
