#!/usr/bin/env python3
# ~~~~~~~~~~~~~~~~~~~~~~~~~~~~~~~~~~~~~~~~~~~~~~~~~~~~~~~~~~~~~~~~~~~~~~~~~~~~~~
#
# Author: Jeremy Maurer, Raymond Hogenson & David Bekaert
# Copyright 2019, by the California Institute of Technology. ALL RIGHTS
# RESERVED. United States Government Sponsorship acknowledged.
#
# ~~~~~~~~~~~~~~~~~~~~~~~~~~~~~~~~~~~~~~~~~~~~~~~~~~~~~~~~~~~~~~~~~~~~~~~~~~~~~
import h5py
import numpy as np
import pyproj

from RAiDER.constants import _STEP


def _ray_helper(lengths, start_positions, scaled_look_vectors, stepSize):
    #return _compute_ray(tup[0], tup[1], tup[2], tup[3])
    maxLen = np.nanmax(lengths)
    out, rayLens = [],[]
    for L, S, V, in zip(lengths, start_positions, scaled_look_vectors):
        ray, Npts = _compute_ray(L, S, V, stepSize, maxLen)
        out.append(ray)
        rayLens.append(Npts)
    return np.stack(out, axis = 0), np.array(rayLens)


def _compute_ray2(L, S, V, stepSize):
    '''
    Compute and return points along a ray, given a total length, 
    start position (in x,y,z), a unit look vector V, and the 
    stepSize.
    '''
    # Have to handle the case where there are invalid data
    # TODO: cythonize this? 
    try:
        thisspace = np.arange(0, L+stepSize, stepSize)
    except ValueError:
        thisspace = np.array([])
    ray = S + thisspace[..., np.newaxis]*V
    return ray

def _compute_ray(L, S, V, stepSize, maxLen):
    '''
    Compute and return points along a ray, given a total length, 
    start position (in x,y,z), a unit look vector V, and the 
    stepSize.
    '''
    thisspace = np.arange(0, maxLen+stepSize, stepSize)
    ray = S + thisspace[..., np.newaxis]*V
    return ray, int(L//stepSize + 1)


def testTime(t, ray, N):
    import time
    st = time.time()
    for k in range(N):
        ray_x, ray_y, ray_z = t.transform(ray[...,0], ray[...,1], ray[...,2])
    et = time.time()
    return (et - st)/N


def get_delays(stepSize, pnts_file, wm_file, interpType = '3D', verbose = False):
    '''
    Create the integration points for each ray path. 
    '''
    from RAiDER.delayFcns import _transform 
    from pyproj import Transformer, CRS 
    from tqdm import tqdm
    import xarray as xr

    # Transformer from ECEF to weather model
    p1 = CRS.from_epsg(4978) 
    proj_wm = getProjFromWMFile(wm_file)
    t = Transformer.from_proj(p1,proj_wm) 

    # Get the weather model data
    ifWet = getIntFcn2(wm_file,interpType =interpType)
    ifHydro = getIntFcn2(wm_file,itype = 'hydro', interpType = interpType)

    import pdb; pdb.set_trace()
    delays = []
    #with h5py.File(pnts_file, 'r') as f:
    #    Nrays = f['Rays_len'].attrs['NumRays']
    #    chunkSize = f['lon'].chunks[0]
    #    in_shape = f['lon'].attrs['Shape']

    #fac = 10
    #chunkSize = chunkSize//fac
    #Nchunks = Nrays//chunkSize + 1

    ##TODO: Would like to parallelize this; but on the other hand it might be best to leave as is
    ## and parallelize the higher-up level
    #with h5py.File(pnts_file, 'r') as f:
    with xr.open_dataset(pnts_file, chunks={'x': 100, 'y': 100}) as f:
            ray = f['Rays']
        #for k in tqdm(range(Nchunks)):
        #for index in tqdm(range(Nrays)):
#            index = np.arange(k*chunkSize, min((k+1)*chunkSize, Nrays))
#            ray, Npts = _ray_helper(f['Rays_len'][index], 
#                                    f['Rays_SP'][index,:], 
#                                    f['Rays_SLV'][index,:], stepSize)
#            ray_x, ray_y, ray_z = t.transform(ray[...,0], ray[...,1], ray[...,2])
            ray_x, ray_y, ray_z = t.transform(ray[0,...], ray[1,...], ray[2,...])
            delay_wet   = interpolate2(ifWet, ray_x, ray_y, ray_z)
            delay_hydro = interpolate2(ifHydro, ray_x, ray_y, ray_z)
<<<<<<< HEAD
            delays.append(_integrateLOS(stepSize, delay_wet, delay_hydro, Npts))
            # import pdb; pdb.set_trace()
            #else:
            #    delays.append(np.array(np.nan, np.nan))
=======
>>>>>>> 69f7fdd2

    import pdb; pdb.set_trace()
#            delays.append(_integrateLOS(stepSize, delay_wet, delay_hydro, Npts))

    wet_delay = np.concatenate([d[0,...] for d in delays]).reshape(in_shape)
    hydro_delay = np.concatenate([d[1,...] for d in delays]).reshape(in_shape)

    return wet_delay, hydro_delay


def interpolate2(fun, x, y, z):
    '''
    helper function to make the interpolation step cleaner
    '''
    in_shape = x.shape
    out = fun((y.flatten(), x.flatten(), z.flatten()))
    outData = out.reshape(in_shape)
    return outData

def interpolate(fun, x, y, z):
    '''
    helper function to make the interpolation step cleaner
    '''
    in_shape = x.shape
    out = []
    flat_shape = np.prod(in_shape)
    for x, y, z in zip(y.reshape(flat_shape,), x.reshape(flat_shape,), z.reshape(flat_shape,)):
        out.append(fun((y,x,z))) # note that this re-ordering is on purpose to match the weather model
    outData = np.array(out).reshape(in_shape)
    return outData


def _integrateLOS(stepSize, wet_pw, hydro_pw, Npts = None):
    delays = [] 
    for d in (wet_pw, hydro_pw):
        delays.append(_integrate_delays(stepSize, d, Npts))
    return np.stack(delays, axis = 0)

def _integrate_delays2(stepSize, refr):
    '''
    This function gets the actual delays by integrating the refractivity in 
    each node. Refractivity is given in the 'refr' variable. 
    '''
    return int_fcn2(refr, stepSize)

def _integrate_delays(stepSize, refr, Npts):
    '''
    This function gets the actual delays by integrating the refractivity in 
    each node. Refractivity is given in the 'refr' variable. 
    '''
    delays = []
    for n, ray in zip(Npts, refr):
        delays.append(int_fcn(ray, stepSize, n))
    return np.array(delays)

def int_fcn(y, dx, N):
    return 1e-6*dx*np.nansum(y[:N])
def int_fcn2(y, dx):
    return 1e-6*dx*np.nansum(y)

def getIntFcn2(weather_file, itype = 'wet', interpType = '3d'):
    '''
    Function to create and return an Interpolator object
    '''
    from scipy.interpolate import RegularGridInterpolator as rgi

#    from RAiDER.interpolator import Interpolator
#
#    ifFun = Interpolator()
    with h5py.File(weather_file, 'r') as f:
        xs = f['x'].value.copy()
        ys = f['y'].value.copy()
        zs = f['z'].value.copy()
#        ifFun.setPoints(xs, ys, zs)
#
        if itype == 'wet':
#            ifFun.getInterpFcns(f['wet'].value.copy(), interpType = interpType)
             ifFun = rgi((ys.flatten(),xs.flatten(), zs.flatten()), f['wet'].value.copy(),bounds_error=False, fill_value = np.nan)
        elif itype == 'hydro':
#            ifFun.getInterpFcns(f['hydro'].value.copy(), interpType = interpType)
             ifFun = rgi((ys.flatten(),xs.flatten(), zs.flatten()), f['hydro'].value.copy(),bounds_error=False, fill_value = np.nan)
    return ifFun

def getIntFcn(weather_file, itype = 'wet', interpType = '3d'):
    '''
    Function to create and return an Interpolator object
    '''
    from interp3d import interp_3d

    with h5py.File(weather_file, 'r') as f:
        xs = f['x'].value.copy()
        ys = f['y'].value.copy()
        zs = f['z'].value.copy()

        if itype == 'wet':
            ifFun = interp_3d.Interp3D(f['wet'].value.copy(), ys,xs,zs)
        elif itype == 'hydro':
            ifFun = interp_3d.Interp3D(f['hydro'].value.copy(), ys,xs,zs)
    return ifFun


def getProjFromWMFile(wm_file):
    '''
    Returns the projection of an HDF5 file 
    '''
    from pyproj import CRS 
    with h5py.File(wm_file, 'r') as f:
        wm_proj = CRS.from_json(f['Projection'].value)
    return wm_proj


def _transform(ray, oldProj, newProj):
    '''
    Transform a ray from one coordinate system to another
    '''
    newRay = np.stack(
                pyproj.transform(
                      oldProj, newProj, ray[:,0], ray[:,1], ray[:,2])
                      ,axis = -1)
    return newRay


def _re_project(tup): 
    newPnt = _transform(tup[0],tup[1], tup[2])
    return newPnt


def sortSP(arr):
    '''
    Return an array that has been sorted progressively by 
    each axis, beginning with the first
    Input:
      arr  - an Nx(2 or 3) array containing a set of N points in 2D or 3D space
    Output:
      xSorted  - an Nx(2 or 3) array containing the sorted points
    '''
    ySorted = arr[arr[:,1].argsort()]
    xSorted = ySorted[ySorted[:,0].argsort()]
    return xSorted


def lla2ecef(lon, lat, hgt):
    '''
    reproject a set of lat/lon/hgts to a new coordinate system
    '''
    from pyproj import Transformer

    t = Transformer.from_crs(4326,4978) # converts from WGS84 geodetic to WGS84 geocentric
    out = np.moveaxis(np.array(t.transform(lon, lat, hgt)), 0,-1)
    return out


def getUnitLVs(los):
    '''
    Get a set of look vectors normalized by their lengths
    '''
    lengths, max_len = get_lengths(los)
    ulvs = los / lengths[...,np.newaxis]
    return ulvs, lengths, max_len


def get_lengths(los):
    '''
    Returns the lengths of a vector or set of vectors, fast. 
    Inputs: 
       looks_vecs  - an Nx3 numpy array containing look vectors with absolute
                     lengths; i.e., the absolute position of the top of the
                     atmosphere. 
    Outputs: 
       lengths     - an Nx1 numpy array containing the absolute distance in 
                     meters of the top of the atmosphere from the ground pnt. 
    '''
    lengths = np.linalg.norm(los, axis=-1)
    try:
        lengths[~np.isfinite(lengths)] = 0
    except TypeError:
        if ~np.isfinite(lengths):
            lengths = 0
    return lengths, np.nanmax(lengths)



def calculate_rays(pnts_file, stepSize = _STEP, verbose = False):
    '''
    From a set of lats/lons/hgts, compute ray paths from the ground to the 
    top of the atmosphere, using either a set of look vectors or the zenith
    '''
    if verbose:
        print('calculate_rays: Starting look vector calculation')
        print('The integration stepsize is {} m'.format(stepSize))

    # get the lengths of each ray for doing the interpolation 
    getUnitLVs(pnts_file) 

    # This projects the ground pixels into earth-centered, earth-fixed coordinate 
    # system and sorts by position
    newPts = lla2ecef(pnts_file)

    # This returns the list of rays
    # TODO: make this not a list. 
    # Why is a list used instead of a numpy array? It is because every ray has a
    # different length, and some rays have zero length (i.e. the points over
    # water). However, it would be MUCH more efficient to do this as a single 
    # pyproj call, rather than having to send each ray individually. For right 
    # now we bite the bullet.
    #TODO: write the variables to a chunked HDF5 file and then use this file
    # to compute the rays. Write out the rays to the file. 
    #TODO: Add these variables to the original HDF5 file so that we don't have
    # to create a new file

#    return delays 


#    # Now to interpolate, we have to re-project each ray into the coordinate 
#    # system used by the weather model.  --> this is inefficient as is
#    if useDask:
#        if verbose:
#            print('Beginning re-projection using Dask')
#        Npart = min(len(positions_l)//100 + 1, 1000)
#        bag = [(pos, ecef, newProj) for pos in positions_l]
#        PntBag = db.from_sequence(bag, npartitions=Npart)
#        newPts = PntBag.map(_re_project).compute()
#    else:
#        if verbose:
#            print('Beginning re-projection without Dask')
#        newPts = list(map(f, positions_l))
#
#    # TODO: not sure how long this takes but looks inefficient
#    newPts = [np.vstack([p[:,1], p[:,0], p[:,2]]).T for p in newPts]


     # TODO: implement chunking for efficient interpolation?
#    # chunk the rays
#    rayChunkIndices = list(range(len(start_positions)))
#    chunks = np.array_split(rayChunkIndices, nChunks)
#    bags = []
#    for chunk in chunks:
#       bags.append(newPts[chunk])
#<|MERGE_RESOLUTION|>--- conflicted
+++ resolved
@@ -103,13 +103,6 @@
             ray_x, ray_y, ray_z = t.transform(ray[0,...], ray[1,...], ray[2,...])
             delay_wet   = interpolate2(ifWet, ray_x, ray_y, ray_z)
             delay_hydro = interpolate2(ifHydro, ray_x, ray_y, ray_z)
-<<<<<<< HEAD
-            delays.append(_integrateLOS(stepSize, delay_wet, delay_hydro, Npts))
-            # import pdb; pdb.set_trace()
-            #else:
-            #    delays.append(np.array(np.nan, np.nan))
-=======
->>>>>>> 69f7fdd2
 
     import pdb; pdb.set_trace()
 #            delays.append(_integrateLOS(stepSize, delay_wet, delay_hydro, Npts))
